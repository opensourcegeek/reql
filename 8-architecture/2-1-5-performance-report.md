--- conflicted
+++ resolved
@@ -17,15 +17,11 @@
 
 In the results, we’ll see how RethinkDB scales to perform 1.3 million individual reads per second. We will also demonstrate how RethinkDB performs well above 100 thousand operations per second in a mixed 50:50 read/write workload - while at the full level of durability and data integrity guarantees. We performed all benchmarks across a range of cluster sizes, scaling up from one to 16 nodes.
 
-<<<<<<< HEAD
-# A quick overview of the results
-=======
 {% infobox %}
 __Note__: This performance report was done using RethinkDB version 2.1.5. It takes a large amount of effort to create a quality performance report that covers multiple use cases. In the future, we plan to update this report for subsequent releases of RethinkDB.
 {% endinfobox %}
 
-## A quick overview of the results
->>>>>>> b06c831f
+# A quick overview of the results
 
 We found that in a mixed read/write workload, RethinkDB with two servers was able to perform nearly 16K queries per second (QPS) and scaled to almost 120K QPS while in a 16-node cluster. Under a read only workload and synchronous read settings, RethinkDB was able to scale from about 150K QPS on a single node up to over 550K QPS on 16 nodes. Under the same workload, in an asynchronous “outdated read” setting, RethinkDB went from 150K QPS on one server to 1.3M in a 16-node cluster.
 
