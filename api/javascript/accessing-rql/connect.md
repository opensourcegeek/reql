--- conflicted
+++ resolved
@@ -20,7 +20,6 @@
 
 # Description #
 
-<<<<<<< HEAD
 Create a new connection to the database server.  Accepts the following
 options:
 
@@ -31,39 +30,10 @@
 
 If the connection cannot be established, a `RqlDriverError` will be
 passed to the callback instead of a connection.
-=======
-Create a new connection to the database server. The available options are:
-
-- `host`: host of the RethinkDB instance. The default value is `localhost`.
-- `port`: the driver port, by default `28015`.
-- `db`: the database used if not explicitly specified in a query, by default `test`.
-- `authKey`: the authentification key, by default the empty string.
-- `timeout`: timeout period for the connection to be opened, by default `20` (seconds).
-
-
-If there is a syntax error, a `RqlDriverError` will be thrown. If the connection cannot
-be established, the driver will execute the callback with a `RqlDriverError` exception.
-
->>>>>>> f1f7b136
 
 __Example:__ Opens a new connection to the database.
 
 ```js
-<<<<<<< HEAD
 r.connect({host:'localhost', port:28015, db:'marvel', authKey:'hunter2'},
           function(err, conn) { ... })
-=======
-r.connect({
-    host: "localhost",
-    port: 28015,
-    db: "marvel",
-    authKey: "hunter2"
-}, function(err, conn) { ... })
-```
-
-__Example:__ Opens a new connection to the database by just specifying the host.
-
-```js
-r.connect("localhost", function(err, conn) { ... })
->>>>>>> f1f7b136
 ```