---
layout: api-command
language: JavaScript
permalink: api/javascript/coerce_to/
command: coerceTo
io:
    -   - sequence
        - array
    -   - value
        - string
    -   - array
        - object
    -   - object
        - array
    -   - binary
<<<<<<< HEAD
        - string
=======
    	- string
>>>>>>> a7d16a8d
    -   - string
        - binary
related_commands:
    object: object/
---

# Command syntax #

{% apibody %}
sequence.coerceTo('array') &rarr; array
value.coerceTo('string') &rarr; string
string.coerceTo('number') &rarr; number
array.coerceTo('object') &rarr; object
object.coerceTo('array') &rarr; array
binary.coerceTo('string') &rarr; string
string.coerceTo('binary') &rarr; binary
{% endapibody %}

# Description #

Convert value of one type into another.

* a sequence, selection or object can be coerced to an array
* an array of key-value pairs can be coerced to an object
* a string can be coerced to a number
* any datum (single value) can be coerced to to a string
* a binary object can be coerced to a string and vice-versa

__Example:__ Coerce a stream to an array to store its output in a field. (A stream cannot be stored in a field directly.)

```js
r.table('posts').map(function (post) {
    post.merge({ comments: r.table('comments').getAll(post('id'), {index: 'postId'}).coerceTo('array')});
}).run(conn, callback)
```

__Example:__ Coerce an array of key-value pairs into an object.


```js
r.expr([['name', 'Ironman'], ['victories', 2000]]).coerceTo('object').run(conn, callback)
```

__Note:__ To coerce a list of key-value pairs like `['name', 'Ironman', 'victories', 2000]` to an object, use the [object](/api/javascript/object) command.

__Example:__ Coerce a number to a string.

```js
r.expr(1).coerceTo('string').run(conn, callback)
```<|MERGE_RESOLUTION|>--- conflicted
+++ resolved
@@ -13,11 +13,7 @@
     -   - object
         - array
     -   - binary
-<<<<<<< HEAD
-        - string
-=======
     	- string
->>>>>>> a7d16a8d
     -   - string
         - binary
 related_commands:
