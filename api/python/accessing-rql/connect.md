---
layout: api-command
language: Python
permalink: api/python/connect/
command: connect
related_commands:
    use: use/
    repl: repl/
    close: close/
---

# Command syntax #

{% apibody %}
r.connect(host="localhost", port=28015, db="test", auth_key="", timeout=20)
    &rarr; connection
r.connect(host) &rarr; connection
{% endapibody %}

# Description #

Create a new connection to the database server. The keyword arguments are:

- `host`: host of the RethinkDB instance. The default value is `localhost`.
- `port`: the driver port, by default `28015`.
- `db`: the database used if not explicitly specified in a query, by default `test`.
- `auth_key`: the authentification key, by default the empty string.
- `timeout`: timeout period for the connection to be opened, by default `20` (seconds).


Create a new connection to the database server.

<<<<<<< HEAD
If the connection cannot be established, a `RqlDriverError` exception
will be thrown

__Example:__ Opens a connection using the default host and port but
specifying the default database.

```py
conn = r.connect(db='marvel')
=======
If the connection cannot be established, a `RqlDriverError` exception will be thrown.

__Example:__ Opens a new connection to the database.

```py
conn = r.connect(host="localhost", port="28015", db="marvel", auth_key="hunter2")
```

__Example:__ Opens a new connection to the database by just specifying the host.

```js
conn = r.connect("localhost")
>>>>>>> f1f7b136
```<|MERGE_RESOLUTION|>--- conflicted
+++ resolved
@@ -30,27 +30,12 @@
 
 Create a new connection to the database server.
 
-<<<<<<< HEAD
 If the connection cannot be established, a `RqlDriverError` exception
-will be thrown
+will be thrown.
 
 __Example:__ Opens a connection using the default host and port but
 specifying the default database.
 
 ```py
 conn = r.connect(db='marvel')
-=======
-If the connection cannot be established, a `RqlDriverError` exception will be thrown.
-
-__Example:__ Opens a new connection to the database.
-
-```py
-conn = r.connect(host="localhost", port="28015", db="marvel", auth_key="hunter2")
-```
-
-__Example:__ Opens a new connection to the database by just specifying the host.
-
-```js
-conn = r.connect("localhost")
->>>>>>> f1f7b136
 ```