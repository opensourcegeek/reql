---
layout: api-command
language: Ruby
permalink: api/ruby/group/
command: group
related_commands:
    ungroup: ungroup/
    map: map/
    reduce: reduce/
    count: count/
    sum: sum/
    avg: avg/
    min: min/
    max: max/
---

# Command syntax #

{% apibody %}
<<<<<<< HEAD
sequence.group(field_or_function..., [:index => <indexname>, :multi => true]) &rarr; grouped_stream
=======
sequence.group(field | function..., [:index => <indexname>, :multi => true]) &rarr; grouped_stream
>>>>>>> 863afe56
{% endapibody %}

<img src="/assets/images/docs/api_illustrations/group.png" class="api_command_illustration" />

# Description #

Takes a stream and partitions it into multiple groups based on the
fields or functions provided.

With the `multi` flag single documents can be assigned to multiple groups, similar to the behavior of [multi-indexes](/docs/secondary-indexes/ruby). When `multi` is `true` and the grouping value is an array, documents will be placed in each group that corresponds to the elements of the array. If the array is empty the row will be ignored.


__Example:__ Grouping games by player.

Suppose that the table `games` has the following data:

```rb
[
    {"id" => 2, "player" => "Bob", "points" => 15, "type" => "ranked"},
    {"id" => 5, "player" => "Alice", "points" => 7, "type" => "free"},
    {"id" => 11, "player" => "Bob", "points" => 10, "type" => "free"},
    {"id" => 12, "player" => "Alice", "points" => 2, "type" => "free"}
]
```

Grouping games by player can be done with:

```rb
> r.table('games').group('player').run(conn)

{
    "Alice" => [
        {"id" => 5, "player" => "Alice", "points" => 7, "type" => "free"},
        {"id" => 12, "player" => "Alice", "points" => 2, "type" => "free"}
    ],
    "Bob" => [
        {"id" => 2, "player" => "Bob", "points" => 15, "type" => "ranked"},
        {"id" => 11, "player" => "Bob", "points" => 10, "type" => "free"}
    ]
}
```

Commands chained after `group` will be called on each of these grouped
sub-streams, producing grouped data.

__Example:__ What is each player's best game?

```rb
> r.table('games').group('player').max('points').run(conn)

{
    "Alice" => {"id" => 5, "player" => "Alice", "points" => 7, "type" => "free"},
    "Bob" => {"id" => 2, "player" => "Bob", "points" => 15, "type" => "ranked"}
}
```

Commands chained onto grouped data will operate on each grouped datum,
producing more grouped data.

__Example:__ What is the maximum number of points scored by each player?

```rb
> r.table('games').group('player').max('points')['points'].run(conn)

{
    "Alice" => 7,
    "Bob" => 15
}
```

You can also group by more than one field.

__Example:__ What is the maximum number of points scored by each
player for each game type?

```rb
> r.table('games').group('player', 'type').max('points')['points'].run(conn)

{
    ["Alice", "free"] => 7,
    ["Bob", "free"] => 10,
    ["Bob", "ranked"] => 15,
    ...
}
```


You can also group by a function.

__Example:__ What is the maximum number of points scored by each
player for each game type?

```rb
> r.table('games')
    .group{|game| game.pluck('player', 'type')}
    .max('points')['points'].run(conn)

{
    {"player" => "Alice", "type" => "free"} => 7,
    {"player" => "Bob", "type" => "free"} => 10,
    {"player" => "Bob", "type" => "ranked"} => 15
}
```

Using a function, you can also group by date on a ReQL [date field](/docs/dates-and-times/javascript/).

__Example:__ How many matches have been played this year by month?

```rb
> r.table('matches').group { |match|
      [match['date'].year(), match['date'].month()]
  }.count().run(conn)

{
    [2014, 2] => 2,
    [2014, 3] => 2,
    [2014, 4] => 1,
    [2014, 5] => 3
}
```

You can also group on an index (primary key or secondary).

__Example:__ What is the maximum number of points scored by game type?


```rb
> r.table('games').group(:index => 'type').max('points')['points'].run(conn)

{
    "free" => 10,
    "ranked" => 15
}
```

# Organizing by value with **multi** #

Suppose that the table `games2` has the following data:

```rb
[
    { :id => 1, :matches => {:a => [1, 2, 3], :b => [4, 5, 6]} },
    { :id => 2, :matches => {:b => [100], :c => [7, 8, 9]} },
    { :id => 3, :matches => {:a => [10, 20], :c => [70, 80]} }
]
```

Using the `multi` option we can group data by match A, B or C.

```rb
> r.table('games2').group(:multi => true){ |row| row['matches'].keys() }.run

[
    {
        :group => 'a',
        :reduction => [ <id 1>, <id 3> ]
    },
    {
        :group => 'b',
        :reduction => [ <id 1>, <id 2> ]
    },
    {
        :group => 'c',
        :reduction => [ <id 2>, <id 3> ]
    }
]
```

(The full result set is abbreviated in the figure; `<id 1>, <id 2>` and `<id 3>` would be the entire documents matching those keys.)

__Example:__ Use [map](/api/ruby/map) and [sum](/api/ruby/sum) to get the total points scored for each match.

```rb
r.table('games3').group(:multi => true){ |row| row['matches'].keys()
}.ungroup().map{ |doc|
    {
        :match => doc['group'], :total => doc['reduction'].sum{ |set|
            set['matches'][doc['group']].sum()
        }
    }
}.run(conn)

[
    { 'match': 'a', 'total': 36 },
    { 'match': 'b', 'total': 115 },
    { 'match': 'c', 'total': 174 }
]
```

The inner `sum` adds the scores by match within each document; the outer `sum` adds those results together for a total across all the documents.

# Ungrouping #

If you want to operate on all the groups rather than operating on each
group (e.g. if you want to order the groups by their reduction), you
can use [ungroup](/api/ruby/ungroup/) to turn a grouped stream or
grouped data into an array of objects representing the groups.

__Example:__ Ungrouping grouped data.

```rb
> r.table('games').group('player').max('points')['points'].ungroup().run(conn)

[
    {
        "group" => "Alice",
        "reduction" => 7
    },
    {
        "group" => "Bob",
        "reduction" => 15
    }
]
```

Ungrouping is useful e.g. for ordering grouped data, or for inserting
grouped data into a table.

__Example:__ What is the maximum number of points scored by each
player, with the highest scorers first?

```rb
> r.table('games')
   .group('player').max('points')['points']
   .ungroup().order_by(r.desc('reduction')).run(conn)

[
    {
        "group" => "Bob",
        "reduction" => 15
    },
    {
        "group" => "Alice",
        "reduction" => 7
    }
]
```

# Implementation Details #

When grouped data are returned to the client, they are transformed
into a client-specific native type.  (Something similar is done with
[times](/docs/dates-and-times/).)  In Ruby, grouped data are
transformed into a `Hash`.  If you instead want to receive the raw
pseudotype from the server (e.g. if you're planning to serialize the
result as JSON), you can specify `group_format: 'raw'` as an optional
argument to `run`:

__Example:__ Get back the raw `GROUPED_DATA` pseudotype.


```rb
> r.table('games').group('player').avg('points').run(conn, group_format:'raw')

{
    "$reql_type$" => "GROUPED_DATA",
    "data" => [
        ["Alice", 4.5],
        ["Bob", 12.5]
    ]
}
```

Not passing the `group_format` flag would return:

```rb
{
    "Alice" => 4.5,
    "Bob" => 12.5
}
```


You might also want to use the [ungroup](/api/ruby/ungroup/)
command (see above), which will turn the grouped data into an array of
objects on the server.


# Performance Details #

If you run a query that returns a grouped stream, it will be
automatically converted to grouped data before being sent back to you
(there is currently no efficient way to stream groups from RethinkDB).
This grouped data is subject to the array size limit, by default 100,000 elements (see [run](/api/ruby/run) for details on how to use the `array_limit` option to change this).

In general, operations on grouped streams will be efficiently
distributed, and operations on grouped data won't be.  You can figure
out what you're working with by putting `type_of` on the end of your
query.  Below are efficient and inefficient examples.

__Example:__ Efficient operation.

```rb
# r.table('games').group('player').type_of().run(conn)
# Returns "GROUPED_STREAM"
r.table('games').group('player').min('points').run(conn) # EFFICIENT
```

__Example:__ Inefficient operation.

```rb
# r.table('games').group('player').order_by('score').type_of().run(conn)
# Returns "GROUPED_DATA"
r.table('games').group('player').order_by('score').nth(0).run(conn) # INEFFICIENT
```

What does it mean to be inefficient here?  When operating on grouped
data rather than a grouped stream, *all* of the data has to be
available on the node processing the query.  This means that the
operation will only use one server's resources, and will require
memory proportional to the size of the grouped data it's operating
on.  (In the case of the [order_by](/api/ruby/order_by/) in the inefficient example, that
means memory proportional **to the size of the table**.)  The array
limit is also enforced for grouped data, so the `order_by` example
would fail for tables with more than 100,000 rows without changing the `array_limit` option to `run`.

# More Examples #

__Example:__ What is the maximum number of points scored by each
player in free games?

```rb
> r.table('games').filter{|game| game['type'].eq('free')}
   .group('player').max('points')['points'].run(conn)

{
    "Alice" => 7,
    "Bob" => 10
}
```

__Example:__ What is each player's highest even and odd score?

```rb
> r.table('games')
   .group('name', lambda {|game| game['points'] % 2})
   .max('points')['points'].run(conn)

{
    ["Alice", 1] => 7,
    ["Bob", 0] => 10,
    ["Bob", 1] => 15
}
```<|MERGE_RESOLUTION|>--- conflicted
+++ resolved
@@ -17,11 +17,7 @@
 # Command syntax #
 
 {% apibody %}
-<<<<<<< HEAD
-sequence.group(field_or_function..., [:index => <indexname>, :multi => true]) &rarr; grouped_stream
-=======
 sequence.group(field | function..., [:index => <indexname>, :multi => true]) &rarr; grouped_stream
->>>>>>> 863afe56
 {% endapibody %}
 
 <img src="/assets/images/docs/api_illustrations/group.png" class="api_command_illustration" />
