---
layout: api-command
language: Ruby
permalink: api/ruby/reduce/
command: reduce
related_commands:
    group: group/
    map: map/
    concat_map: concat_map/
    sum: sum/
    avg: avg/
    min: min/
    max: max/
---

# Command syntax #

{% apibody %}
<<<<<<< HEAD
sequence.reduce(reduction_function[, default]) &rarr; value
=======
sequence.reduce(reduction_function) &rarr; value
>>>>>>> 4f88aabf
{% endapibody %}

# Description #

<<<<<<< HEAD
Produce a single value from a sequence through repeated application of a reduction
function.  
The reduction function can be called on:

- two elements of the sequence
- one element of the sequence and one result of a previous reduction
- two results of previous reductions

The reduction function can be called on the results of two previous reductions because the
`reduce` command is distributed and parallelized across shards and CPU cores. A common
mistaken when using the `reduce` command is to suppose that the reduction is executed
from left to right. Read the [map-reduce in RethinkDB](/docs/map-reduce/) article to
see an example.

The `default` value is returned only if you reduce an empty sequence.


__Example:__ Return the numbers of documents in the table `posts`.

```rb
r.table("posts").map{|doc| 1 }.reduce(0), { left, right: left+right }.run(conn)
```

A shorter way to execute this query is to use [count](/api/ruby/count).


__Example:__ Suppose that each `post` has a field `comments` that is an array of
comments.  
Return the number of comments for all posts.

```rb
r.table("posts").map{|doc|
    doc["comments"].count()
}.reduce(0), { left, right:
    left+right
}.run(conn)
```


__Example:__ Suppose that each `post` has a field `comments` that is an array of
comments.  
Return the maximum number comments per post.

```rb
r.table("posts").map{|doc|
    doc["comments"].count()
}.reduce(0) { left, right:
    r.branch(
        left > right,
        left,
        right
    )
}.run(conn)
```
=======
Produces a single value from a sequence by repeatedly calling the
reduction function.  The reduction function should take two arguments
and combine them together.  The arguments to the reduction function
can be either elements of the stream, or the results of a previous
call to the reduction function.

__Example:__ What's the product of all the bonus multipliers in game 7324?

```rb
r.table('games').get(7324)['bonus_multipliers'].reduce{|a,b| a*b}.run(conn)
```

__Example:__ Return a string containing all usernames, one per line.

```rb
r.table('users').map{|user| user['name']}.reduce{|a,b| a + "\n" + b}.run(conn)
```

__INCORRECT Example:__ This doesn't work:

```rb
r.table('users').reduce{|a,b| a + "\n" + b['name']}.run(conn) # WRONG!
```

If you need to reduce over a particular field of a document, you
should first `map` over the sequence of documents to pull out that
field, and only then reduce over it.  Alternatively, you can do this:

```rb
r.table('users').reduce{|a,b| {name: a['name'] + "\n" + b['name']}}.run(conn)
```

In other words, `reduce` isn't `fold`.  It doesn't proceed
left-to-right, it proceeds in parallel.

__Example:__ Return the geometric mean of a sequence of numbers.  The
expensive part (the map/reduce) is done lazily on the shards, and the
cheap part is done in javascript on the node hosting the query.

```rb
sequence.map {|n|
  {num: n, count: 1}
}.reduce {|a,b|
  {num: a['num'] * b['num'], count: a['count'] + b['count']}
}.do(r.js("(function(obj) {
  return Math.pow(obj.num, 1/obj.count);
})")).run(conn)
```
>>>>>>> 4f88aabf
<|MERGE_RESOLUTION|>--- conflicted
+++ resolved
@@ -16,16 +16,11 @@
 # Command syntax #
 
 {% apibody %}
-<<<<<<< HEAD
-sequence.reduce(reduction_function[, default]) &rarr; value
-=======
 sequence.reduce(reduction_function) &rarr; value
->>>>>>> 4f88aabf
 {% endapibody %}
 
 # Description #
 
-<<<<<<< HEAD
 Produce a single value from a sequence through repeated application of a reduction
 function.  
 The reduction function can be called on:
@@ -40,13 +35,15 @@
 from left to right. Read the [map-reduce in RethinkDB](/docs/map-reduce/) article to
 see an example.
 
-The `default` value is returned only if you reduce an empty sequence.
+If the sequence is empty, the server will produce a `RqlRuntimeError` that can be
+caught with `default`.  
+If the sequence has only one element, the first element will be returned.
 
 
 __Example:__ Return the numbers of documents in the table `posts`.
 
 ```rb
-r.table("posts").map{|doc| 1 }.reduce(0), { left, right: left+right }.run(conn)
+r.table("posts").map{|doc| 1 }.reduce{ |left, right|: left+right }.default(0).run(conn)
 ```
 
 A shorter way to execute this query is to use [count](/api/ruby/count).
@@ -59,9 +56,9 @@
 ```rb
 r.table("posts").map{|doc|
     doc["comments"].count()
-}.reduce(0), { left, right:
+}.reduce{ left, right:
     left+right
-}.run(conn)
+}.default(0).run(conn)
 ```
 
 
@@ -72,61 +69,11 @@
 ```rb
 r.table("posts").map{|doc|
     doc["comments"].count()
-}.reduce(0) { left, right:
+}.reduce{ left, right:
     r.branch(
         left > right,
         left,
         right
     )
-}.run(conn)
-```
-=======
-Produces a single value from a sequence by repeatedly calling the
-reduction function.  The reduction function should take two arguments
-and combine them together.  The arguments to the reduction function
-can be either elements of the stream, or the results of a previous
-call to the reduction function.
-
-__Example:__ What's the product of all the bonus multipliers in game 7324?
-
-```rb
-r.table('games').get(7324)['bonus_multipliers'].reduce{|a,b| a*b}.run(conn)
-```
-
-__Example:__ Return a string containing all usernames, one per line.
-
-```rb
-r.table('users').map{|user| user['name']}.reduce{|a,b| a + "\n" + b}.run(conn)
-```
-
-__INCORRECT Example:__ This doesn't work:
-
-```rb
-r.table('users').reduce{|a,b| a + "\n" + b['name']}.run(conn) # WRONG!
-```
-
-If you need to reduce over a particular field of a document, you
-should first `map` over the sequence of documents to pull out that
-field, and only then reduce over it.  Alternatively, you can do this:
-
-```rb
-r.table('users').reduce{|a,b| {name: a['name'] + "\n" + b['name']}}.run(conn)
-```
-
-In other words, `reduce` isn't `fold`.  It doesn't proceed
-left-to-right, it proceeds in parallel.
-
-__Example:__ Return the geometric mean of a sequence of numbers.  The
-expensive part (the map/reduce) is done lazily on the shards, and the
-cheap part is done in javascript on the node hosting the query.
-
-```rb
-sequence.map {|n|
-  {num: n, count: 1}
-}.reduce {|a,b|
-  {num: a['num'] * b['num'], count: a['count'] + b['count']}
-}.do(r.js("(function(obj) {
-  return Math.pow(obj.num, 1/obj.count);
-})")).run(conn)
-```
->>>>>>> 4f88aabf
+}.default(0).run(conn)
+```